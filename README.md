# 제조 공정 시뮬레이션 프레임워크 (Manufacturing Simulation Framework)

[![Python](https://img.shields.io/badge/Python-3.6+-blue.svg)](https://www.python.org/downloads/)
[![SimPy](https://img.shields.io/badge/SimPy-4.0+-green.svg)](https://simpy.readthedocs.io/)
[![NumPy](https://img.shields.io/badge/NumPy-1.21.0+-orange.svg)](https://numpy.org/)
[![Matplotlib](https://img.shields.io/badge/Matplotlib-3.4.0+-red.svg)](https://matplotlib.org/)
[![License](https://img.shields.io/badge/License-MIT-yellow.svg)](LICENSE)
[![Version](https://img.shields.io/badge/Version-0.1.0-brightgreen.svg)]()

이 프로젝트는 **SimPy 기반의 이산 사건 시뮬레이션** 엔진을 활용한 제조 공정 시뮬레이션 프레임워크입니다. 복잡한 제조 및 조립 프로세스를 직관적으로 모델링하고 시뮬레이션할 수 있는 강력하고 유연한 기능을 제공합니다. **재사용성과 확장성**을 높이기 위해 모듈화된 구조로 설계되었으며, 프로세스 체이닝(`>>` 연산자)을 통한 직관적인 워크플로우 구성이 핵심 특징입니다.

## ✨ 주요 기능

### 🔗 프로세스 체이닝 (핵심 기능)
- **직관적인 연결**: `>>` 연산자를 사용한 프로세스 체이닝
  ```python
  # 프로세스 체이닝 예제 (핵심 기능!)
  complete_process = manufacturing >> assembly >> quality_check
  ```
- **우선순위 시스템**: 프로세스명에 우선순위 포함 가능 (`"공정1(1)"`, `"공정2(2)"`)
- **동적 구성**: 런타임 중 프로세스 추가/제거 가능
<<<<<<< HEAD

### 📦 배치 처리 (NEW!)
- **효율적인 처리**: 여러 아이템을 한번에 처리하여 시간 절약
- **배치 운송**: 여러 제품을 한번에 운송하여 운송 효율성 향상
- **성능 모니터링**: 배치 효율성 및 활용률 추적
- **호환성**: 기존 단일 처리 방식과 완전 호환

### 🎯 통합 자원 관리
- **포괄적 자원 지원**: 원자재, 반제품, 완제품, 도구, 에너지, 인력
=======
- **MultiProcessGroup**: 병렬 프로세스 그룹 지원
- **실행 모드**: 순차, 병렬, 우선순위 기반 실행

### 🎯 통합 자원 관리 시스템
- **포괄적 자원 지원**: 
  - 원자재 (Raw Materials)
  - 반제품 (Semi-finished Products)  
  - 완제품 (Finished Products)
  - 도구 (Tools)
  - 에너지 (Energy)
  - 인력 (Human Resources)
>>>>>>> 53102daf
- **자동 할당/해제**: 효율적인 자원 생명주기 관리
- **사용량 추적**: 실시간 자원 사용 모니터링
- **ResourceManager**: 통합 자원 관리자

### 📊 데이터 수집 & 시각화
- **실시간 데이터 수집**: 처리량, 대기시간, 가동률, 품질 지표
- **다양한 차트**: 선 그래프, 히스토그램, 박스 플롯, 산점도
- **통계 분석**: 평균, 분산, 백분위수 등 기본 통계
- **데이터 내보내기**: CSV 포맷 지원
- **VisualizationManager**: 고급 시각화 도구

### 🏭 현실적인 시뮬레이션
- **SimPy 기반**: 이산 사건 시뮬레이션 엔진
- **확률적 요소**: 처리 시간 변동성, 품질 불확실성
- **병목 분석**: 자동 병목 구간 식별 및 최적화 제안
- **Machine/Worker 모델**: 현실적인 제조 자원 시뮬레이션

## 🚀 빠른 시작

### 시스템 요구사항
- **Python**: 3.6 이상
- **운영체제**: Windows, macOS, Linux
- **메모리**: 최소 512MB (복잡한 시뮬레이션의 경우 2GB+ 권장)

### 설치

```bash
# 1. 저장소 클론
git clone https://github.com/aakn232/sim.git
cd sim

# 2. 의존성 설치
pip install -r requirements.txt

# 3. 설치 확인 (선택사항)
python -c "import simpy; print('SimPy 설치 완료!')"
```

**주요 의존성:**
- `simpy>=4.0` - 이산 사건 시뮬레이션 엔진
- `numpy>=1.21.0` - 수치 계산
- `pandas>=1.3.0` - 데이터 처리 및 분석
- `matplotlib>=3.4.0` - 데이터 시각화

### 첫 번째 시뮬레이션

```python
import sys
import os
sys.path.append(os.path.join(os.path.dirname(__file__), 'src'))

from core.simulation_engine import SimulationEngine
from Resource.machine import Machine
from Resource.worker import Worker
from Resource.product import Product

# 시뮬레이션 엔진 생성
engine = SimulationEngine(random_seed=42)

# 자원 생성
machine = Machine(engine.env, "드릴링머신", "드릴링머신", processing_time=2.0)
worker = Worker(engine.env, "작업자1", ["드릴링", "조립"], work_speed=1.2)

# 제품 생성 및 처리
def simple_process(env):
    """간단한 제품 처리 프로세스"""
    product = Product("P001", "테스트제품")
    print(f"시간 {env.now}: 제품 {product.product_id} 생성")
    
    # 기계 작업 실행
    yield from machine.operate(product, processing_time=3.0)
    print(f"시간 {env.now}: 제품 {product.product_id} 완료")

# 시뮬레이션 실행
engine.add_process(simple_process)
engine.run(until=10)
print("시뮬레이션 완료!")
```

### 프로세스 체이닝 예제 (핵심 기능)

```python
import sys
import os
sys.path.append(os.path.join(os.path.dirname(__file__), 'src'))

from core.simulation_engine import SimulationEngine
from core.resource_manager import ResourceManager
from processes.manufacturing_process import ManufacturingProcess
from processes.assembly_process import AssemblyProcess
from processes.quality_control_process import QualityControlProcess
from Resource.helper import ResourceRequirement, ResourceType

# 시뮬레이션 엔진 및 자원 관리자 생성
engine = SimulationEngine(random_seed=123)
resource_manager = ResourceManager()

# 자원 요구사항 정의
drilling_requirements = [
    ResourceRequirement("STEEL_001", 2.0, ResourceType.RAW_MATERIAL, "kg"),
    ResourceRequirement("DRILL_001", 1.0, ResourceType.TOOL, "개")
]

assembly_requirements = [
    ResourceRequirement("TOOLS_001", 1.0, ResourceType.TOOL, "세트")
]

# 프로세스 정의
manufacturing = ManufacturingProcess("드릴링", drilling_requirements, 2.0)
assembly = AssemblyProcess("조립", assembly_requirements, 3.0)
quality_check = QualityControlProcess("품질검사", pass_rate=0.95, inspection_time=1.0)

# 프로세스 체이닝 (핵심 기능!)
complete_process = manufacturing >> assembly >> quality_check

# 프로세스 실행
def run_process_chain(env):
    product = Product("PC001", "체인제품")
    yield from complete_process.execute(product, env, resource_manager)

engine.add_process(run_process_chain)
engine.run(until=20)
```

### 배치 처리 시연

```bash
# 배치 처리 기능 체험
python examples/simple_batch_demo.py
```

이 예제를 통해 확인할 수 있는 성능 향상:
- **Process 배치 처리**: 25% 시간 절약
- **Transport 배치 운송**: 66.7% 시간 절약

## 📁 프로젝트 구조

```
<<<<<<< HEAD
manufacturing-simulation-framework/
├── src/                          # 소스 코드
│   ├── core/                     # 핵심 엔진
│   │   ├── simulation_engine.py  # SimPy 기반 시뮬레이션 엔진
│   │   ├── resource_manager.py   # 고급 자원 관리자
│   │   └── data_collector.py     # 데이터 수집기
│   ├── processes/                # 제조 프로세스
│   │   ├── base_process.py       # 프로세스 체이닝 기반 클래스
│   │   ├── manufacturing_process.py
│   │   ├── assembly_process.py
│   │   └── quality_control_process.py
│   ├── Resource/                 # 자원 모델들
│   │   ├── machine.py           # SimPy 기반 기계 모델
│   │   ├── worker.py            # 작업자 모델
│   │   ├── product.py           # 제품 모델
│   │   └── helper.py            # 자원 헬퍼 클래스
│   ├── utils/                   # 유틸리티
│   │   ├── statistics.py       # 통계 계산
│   │   └── visualization.py    # 시각화 도구
│   └── config/                  # 설정
├── examples/                    # 사용 예제
│   ├── basic_manufacturing_line.py    # 기본 제조 라인
│   ├── process_chaining_example.py    # 프로세스 체이닝
│   ├── data_analysis_example.py       # 데이터 분석
│   └── README.md                      # 예제 가이드
├── docs/                             # 문서
│   ├── getting_started.md            # 시작 가이드
│   ├── api_reference.md              # API 레퍼런스
│   ├── process_chaining.md           # 프로세스 체이닝 가이드
│   ├── batch_processing_guide.md     # 배치 처리 가이드 (NEW!)
│   ├── resource_management_guide.md  # 자원 관리 가이드
│   └── mandatory_resources_guide.md  # 필수 자원 가이드
│   ├── resource_management_guide.md  # 자원 관리 가이드
│   └── mandatory_resources_guide.md  # 고급 자원 관리
└── tests/                           # 테스트
=======
sim/                                  # 프로젝트 루트
├── src/                             # 소스 코드
│   ├── __init__.py
│   ├── core/                        # 핵심 엔진
│   │   ├── __init__.py
│   │   ├── simulation_engine.py     # SimPy 기반 시뮬레이션 엔진
│   │   ├── resource_manager.py      # 통합 자원 관리자
│   │   ├── simple_resource_manager.py  # 간단한 자원 관리자
│   │   └── data_collector.py        # 데이터 수집기
│   ├── processes/                   # 제조 프로세스
│   │   ├── __init__.py
│   │   ├── base_process.py          # 프로세스 체이닝 기반 클래스
│   │   ├── manufacturing_process.py # 제조 공정
│   │   ├── assembly_process.py      # 조립 공정
│   │   ├── quality_control_process.py  # 품질 관리 공정
│   │   └── advanced_workflow.py     # 고급 워크플로우
│   ├── Resource/                    # 자원 모델들
│   │   ├── __init__.py
│   │   ├── machine.py              # SimPy 기반 기계 모델
│   │   ├── worker.py               # 작업자 모델
│   │   ├── product.py              # 제품 모델
│   │   ├── transport.py            # 운송 자원
│   │   └── helper.py               # 자원 헬퍼 클래스
│   ├── utils/                      # 유틸리티
│   │   ├── __init__.py
│   │   ├── statistics.py           # 통계 계산
│   │   └── visualization.py        # 시각화 도구 (VisualizationManager)
│   └── config/                     # 설정
│       ├── __init__.py
│       └── settings.py
├── examples/                       # 사용 예제
│   ├── README.md                   # 예제 가이드
│   ├── basic_manufacturing_line.py # 기본 제조 라인
│   ├── process_chaining_example.py # 프로세스 체이닝 (핵심 예제)
│   ├── complex_assembly_line.py    # 복잡한 조립 라인
│   ├── data_analysis_example.py    # 데이터 분석
│   ├── resource_management_example.py  # 자원 관리
│   ├── parallel_to_assembly_example.py # 병렬 처리
│   ├── simple_factory.py           # 간단한 공장
│   └── correct_simpy_example.py    # SimPy 기본 예제
├── docs/                          # 문서
│   ├── getting_started.md          # 시작 가이드
│   ├── api_reference.md            # API 레퍼런스
│   ├── process_chaining.md         # 프로세스 체이닝 가이드
│   ├── resource_management_guide.md # 자원 관리 가이드
│   └── mandatory_resources_guide.md # 고급 자원 관리
├── tests/                         # 테스트
│   ├── __init__.py
│   ├── test_simulation_engine.py   # 시뮬레이션 엔진 테스트
│   ├── test_models.py              # 모델 테스트
│   ├── missing_modules_test.py     # 모듈 누락 테스트
│   └── complete_remaining_tests.py # 완전성 테스트
├── visualizations/                # 시각화 결과물
│   ├── test_histogram.png
│   ├── test_line_chart.png
│   ├── test_boxplot.png
│   └── *.png                      # 기타 시각화 파일들
├── requirements.txt               # 의존성 목록
├── setup.py                      # 패키지 설정
└── README.md                     # 프로젝트 문서 (이 파일)
>>>>>>> 53102daf
```

## 📖 문서 및 예제

### 📚 문서
- **[시작하기](docs/getting_started.md)**: 기본 사용법과 첫 시뮬레이션 만들기
- **[API 레퍼런스](docs/api_reference.md)**: 전체 API 문서
- **[프로세스 체이닝](docs/process_chaining.md)**: 핵심 기능인 프로세스 체이닝 가이드
- **[자원 관리](docs/resource_management_guide.md)**: 자원 관리 시스템 가이드
- **[고급 자원 관리](docs/mandatory_resources_guide.md)**: 필수 자원 및 고급 관리 기능

### 🎯 예제 모음
| 예제 파일 | 난이도 | 주요 기능 | 설명 |
|-----------|--------|-----------|------|
| [`basic_manufacturing_line.py`](examples/basic_manufacturing_line.py) | ⭐ | 기본 제조 라인 | 순차적 제조 공정 (절단→드릴링→조립) |
| [`process_chaining_example.py`](examples/process_chaining_example.py) | ⭐⭐⭐ | **프로세스 체이닝** | `>>` 연산자, 우선순위 시스템 |
| [`data_analysis_example.py`](examples/data_analysis_example.py) | ⭐⭐⭐ | 데이터 분석 | KPI 수집, 통계 분석, 시각화 |
| [`complex_assembly_line.py`](examples/complex_assembly_line.py) | ⭐⭐⭐⭐ | 복잡한 조립 | 다중 프로세스, 고급 자원 관리 |
| [`resource_management_example.py`](examples/resource_management_example.py) | ⭐⭐ | 자원 관리 | ResourceManager, 자원 추적 |
| [`parallel_to_assembly_example.py`](examples/parallel_to_assembly_example.py) | ⭐⭐⭐ | 병렬 처리 | MultiProcessGroup, 병렬 실행 |
| [`simple_factory.py`](examples/simple_factory.py) | ⭐ | 간단한 공장 | 기본 공장 시뮬레이션 |
| [`correct_simpy_example.py`](examples/correct_simpy_example.py) | ⭐⭐ | SimPy 기본 | 순수 SimPy 사용 예제 |

자세한 예제 정보는 **[예제 가이드](examples/README.md)**를 참조하세요.

## 🎯 사용 사례 및 적용 분야

### 🏭 제조업
- **자동차 부품 제조**: 엔진 부품, 차체 부품 제조 라인 최적화
- **전자제품 조립**: PCB 조립, 스마트폰/태블릿 생산 공정 분석
- **의료기기 제조**: 정밀 부품 가공, 품질 관리 시스템 개선
- **식품가공업**: 식품 생산 라인, 포장 공정 최적화

### 🔬 연구 및 교육
- **산업공학 연구**: 제조 시스템 모델링 및 분석
- **대학 교육**: 생산 관리, 시뮬레이션 실습 도구
- **최적화 연구**: 생산 스케줄링, 자원 할당 알고리즘 테스트
- **논문 연구**: 제조 시스템 성능 분석 및 개선

### 💼 컨설팅 및 실무
- **공정 개선**: 기존 제조 라인의 병목 구간 식별 및 개선
- **생산성 분석**: 설비 가동률, 작업자 효율성 분석
- **투자 의사결정**: 신규 설비 도입 효과 사전 분석
- **품질 관리**: 품질 검사 프로세스 최적화

## 📊 성능 특징 및 벤치마크

| 항목 | 기본 시뮬레이션 | 중간 복잡도 | 복잡한 시스템 |
|------|----------------|-------------|---------------|
| **시뮬레이션 시간** | 10-50시간 | 100-500시간 | 1000+ 시간 |
| **실행 시간** | 1-3초 | 5-15초 | 30초-2분 |
| **메모리 사용량** | 20-50MB | 50-150MB | 200-500MB |
| **동시 프로세스** | 5-20개 | 20-100개 | 100+ 개 |
| **자원 수** | 10-30개 | 30-100개 | 100+ 개 |
| **제품 처리량** | 100-500개 | 500-2000개 | 2000+ 개 |

### 🚀 성능 최적화 팁
- **메모리 최적화**: 대용량 시뮬레이션 시 데이터 수집 주기 조정
- **실행 속도**: 복잡한 로직은 별도 함수로 분리
- **시각화**: 실시간 시각화보다는 시뮬레이션 완료 후 시각화 권장
- **병렬 처리**: MultiProcessGroup 활용으로 병렬 처리 성능 향상

### 🔧 테스트 환경
- **Python**: 3.8-3.11 테스트 완료
- **OS**: Windows 10/11, macOS, Ubuntu 20.04+
- **하드웨어**: Intel i5/AMD Ryzen 5 이상 권장

## 🤝 기여하기

기여를 환영합니다! 다음 방법으로 참여할 수 있습니다:

### 💡 기여 방법
1. **이슈 리포팅**: 버그나 개선 사항을 Issues에 등록
2. **기능 제안**: 새로운 기능에 대한 아이디어 제안
3. **Pull Request**: 코드 개선이나 새 기능 구현
4. **문서 개선**: 문서 오타 수정이나 예제 추가
5. **예제 추가**: 새로운 사용 사례 예제 작성

### 🛠️ 개발 환경 설정

```bash
# 1. 포크 및 클론
git clone https://github.com/your-username/sim.git
cd sim

# 2. 개발용 환경 설정
python -m venv venv
source venv/bin/activate  # Windows: venv\Scripts\activate

# 3. 의존성 설치
pip install -r requirements.txt

# 4. 테스트 실행
python -m pytest tests/ -v

# 5. 예제 실행으로 동작 확인
python examples/basic_manufacturing_line.py
```

### 📋 개발 가이드라인
- **코드 스타일**: PEP 8 준수
- **한국어 주석**: 모든 클래스/함수에 한국어 주석 추가
- **테스트**: 새 기능 추가 시 테스트 코드 작성
- **문서화**: 새 기능에 대한 문서 업데이트

## 📄 라이센스

이 프로젝트는 MIT 라이센스 하에 배포됩니다. 자세한 내용은 [LICENSE](LICENSE) 파일을 참조하세요.

## 🙋‍♂️ 지원 및 문의

### 📞 문의 채널
- **문서**: [Getting Started Guide](docs/getting_started.md)에서 기본 사용법 확인
- **예제**: [Examples Directory](examples/)에서 다양한 사용 사례 참조
- **이슈**: [GitHub Issues](https://github.com/aakn232/sim/issues)에서 버그 리포트나 기능 요청
- **토론**: [GitHub Discussions](https://github.com/aakn232/sim/discussions)에서 질문이나 아이디어 공유

### 🐛 문제 해결
**자주 발생하는 문제:**
1. **ImportError**: `sys.path.append()`로 src 경로 추가 확인
2. **SimPy 관련 오류**: `pip install simpy>=4.0` 재설치
3. **시각화 문제**: matplotlib 백엔드 설정 확인
4. **메모리 부족**: 시뮬레이션 시간이나 데이터 수집 주기 조정

### 📧 직접 문의
- **GitHub**: [@aakn232](https://github.com/aakn232)
- **이메일**: 프로젝트 관련 문의는 GitHub Issues 활용 권장

## 🔄 업데이트 내역

<<<<<<< HEAD
### v2.1.0 (최신)
- ✅ **배치 처리 기능 추가**: 여러 아이템을 한번에 효율적으로 처리
- ✅ **배치 운송 시스템**: 여러 제품을 한번에 운송하여 운송 효율성 66.7% 향상
- ✅ **성능 모니터링**: 배치 효율성 및 활용률 실시간 추적
- ✅ **완전 호환성**: 기존 단일 처리 방식과 100% 호환
- ✅ **시연 예제**: [배치 처리 가이드](docs/batch_processing_guide.md) 및 실행 가능한 예제 제공

### v2.0.0
- ✅ 프로세스 체이닝 기능 추가 (`>>` 연산자)
- ✅ 통합 자원 관리 시스템
- ✅ 고급 데이터 수집 및 시각화
- ✅ 우선순위 시스템
- ✅ 포괄적인 문서 및 예제
=======
### v0.1.0 (현재 버전)
- ✅ **프로세스 체이닝 기능**: `>>` 연산자를 통한 직관적인 프로세스 연결
- ✅ **통합 자원 관리 시스템**: ResourceManager를 통한 포괄적 자원 관리
- ✅ **고급 데이터 수집**: DataCollector를 통한 실시간 데이터 수집 및 분석
- ✅ **우선순위 시스템**: 프로세스명 내 우선순위 지정 기능
- ✅ **다양한 시각화**: VisualizationManager를 통한 다양한 차트 지원
- ✅ **포괄적인 문서**: 시작 가이드, API 레퍼런스, 다양한 예제
- ✅ **실제 제조 모델**: Machine, Worker, Product 등 현실적인 자원 모델
- ✅ **병렬 처리 지원**: MultiProcessGroup을 통한 병렬 프로세스 실행
- ✅ **통계 분석**: 평균, 분산, 백분위수 등 기본 통계 계산
- ✅ **한국어 지원**: 모든 클래스와 함수에 한국어 주석 제공

### 🔮 향후 계획
- 🔄 **웹 기반 GUI**: 웹 인터페이스를 통한 시뮬레이션 설정 및 실행
- 🔄 **고급 최적화**: 유전 알고리즘, 시뮬레이티드 어닐링 등 최적화 알고리즘 통합
- 🔄 **데이터베이스 연동**: 시뮬레이션 결과 데이터베이스 저장 기능
- 🔄 **클라우드 지원**: 분산 시뮬레이션 실행 환경
- 🔄 **3D 시각화**: 3D 공장 레이아웃 및 실시간 시뮬레이션 시각화

---

**🏭 제조 시뮬레이션을 위한 강력하고 유연한 프레임워크로 여러분의 제조 시스템을 최적화하세요!** ✨
>>>>>>> 53102daf

**핵심 특징**: 프로세스 체이닝(`>>`) + 통합 자원 관리 + 실시간 데이터 분석 + 한국어 지원

---

### 📞 빠른 시작 링크
- [🚀 설치 가이드](#-빠른-시작)
- [🔗 프로세스 체이닝 예제](#프로세스-체이닝-예제-핵심-기능)
- [📁 프로젝트 구조](#-프로젝트-구조)
- [📖 문서 및 예제](#-문서-및-예제)<|MERGE_RESOLUTION|>--- conflicted
+++ resolved
@@ -19,7 +19,8 @@
   ```
 - **우선순위 시스템**: 프로세스명에 우선순위 포함 가능 (`"공정1(1)"`, `"공정2(2)"`)
 - **동적 구성**: 런타임 중 프로세스 추가/제거 가능
-<<<<<<< HEAD
+- **MultiProcessGroup**: 병렬 프로세스 그룹 지원
+- **실행 모드**: 순차, 병렬, 우선순위 기반 실행
 
 ### 📦 배치 처리 (NEW!)
 - **효율적인 처리**: 여러 아이템을 한번에 처리하여 시간 절약
@@ -29,19 +30,6 @@
 
 ### 🎯 통합 자원 관리
 - **포괄적 자원 지원**: 원자재, 반제품, 완제품, 도구, 에너지, 인력
-=======
-- **MultiProcessGroup**: 병렬 프로세스 그룹 지원
-- **실행 모드**: 순차, 병렬, 우선순위 기반 실행
-
-### 🎯 통합 자원 관리 시스템
-- **포괄적 자원 지원**: 
-  - 원자재 (Raw Materials)
-  - 반제품 (Semi-finished Products)  
-  - 완제품 (Finished Products)
-  - 도구 (Tools)
-  - 에너지 (Energy)
-  - 인력 (Human Resources)
->>>>>>> 53102daf
 - **자동 할당/해제**: 효율적인 자원 생명주기 관리
 - **사용량 추적**: 실시간 자원 사용 모니터링
 - **ResourceManager**: 통합 자원 관리자
@@ -180,7 +168,6 @@
 ## 📁 프로젝트 구조
 
 ```
-<<<<<<< HEAD
 manufacturing-simulation-framework/
 ├── src/                          # 소스 코드
 │   ├── core/                     # 핵심 엔진
@@ -216,68 +203,6 @@
 │   ├── resource_management_guide.md  # 자원 관리 가이드
 │   └── mandatory_resources_guide.md  # 고급 자원 관리
 └── tests/                           # 테스트
-=======
-sim/                                  # 프로젝트 루트
-├── src/                             # 소스 코드
-│   ├── __init__.py
-│   ├── core/                        # 핵심 엔진
-│   │   ├── __init__.py
-│   │   ├── simulation_engine.py     # SimPy 기반 시뮬레이션 엔진
-│   │   ├── resource_manager.py      # 통합 자원 관리자
-│   │   ├── simple_resource_manager.py  # 간단한 자원 관리자
-│   │   └── data_collector.py        # 데이터 수집기
-│   ├── processes/                   # 제조 프로세스
-│   │   ├── __init__.py
-│   │   ├── base_process.py          # 프로세스 체이닝 기반 클래스
-│   │   ├── manufacturing_process.py # 제조 공정
-│   │   ├── assembly_process.py      # 조립 공정
-│   │   ├── quality_control_process.py  # 품질 관리 공정
-│   │   └── advanced_workflow.py     # 고급 워크플로우
-│   ├── Resource/                    # 자원 모델들
-│   │   ├── __init__.py
-│   │   ├── machine.py              # SimPy 기반 기계 모델
-│   │   ├── worker.py               # 작업자 모델
-│   │   ├── product.py              # 제품 모델
-│   │   ├── transport.py            # 운송 자원
-│   │   └── helper.py               # 자원 헬퍼 클래스
-│   ├── utils/                      # 유틸리티
-│   │   ├── __init__.py
-│   │   ├── statistics.py           # 통계 계산
-│   │   └── visualization.py        # 시각화 도구 (VisualizationManager)
-│   └── config/                     # 설정
-│       ├── __init__.py
-│       └── settings.py
-├── examples/                       # 사용 예제
-│   ├── README.md                   # 예제 가이드
-│   ├── basic_manufacturing_line.py # 기본 제조 라인
-│   ├── process_chaining_example.py # 프로세스 체이닝 (핵심 예제)
-│   ├── complex_assembly_line.py    # 복잡한 조립 라인
-│   ├── data_analysis_example.py    # 데이터 분석
-│   ├── resource_management_example.py  # 자원 관리
-│   ├── parallel_to_assembly_example.py # 병렬 처리
-│   ├── simple_factory.py           # 간단한 공장
-│   └── correct_simpy_example.py    # SimPy 기본 예제
-├── docs/                          # 문서
-│   ├── getting_started.md          # 시작 가이드
-│   ├── api_reference.md            # API 레퍼런스
-│   ├── process_chaining.md         # 프로세스 체이닝 가이드
-│   ├── resource_management_guide.md # 자원 관리 가이드
-│   └── mandatory_resources_guide.md # 고급 자원 관리
-├── tests/                         # 테스트
-│   ├── __init__.py
-│   ├── test_simulation_engine.py   # 시뮬레이션 엔진 테스트
-│   ├── test_models.py              # 모델 테스트
-│   ├── missing_modules_test.py     # 모듈 누락 테스트
-│   └── complete_remaining_tests.py # 완전성 테스트
-├── visualizations/                # 시각화 결과물
-│   ├── test_histogram.png
-│   ├── test_line_chart.png
-│   ├── test_boxplot.png
-│   └── *.png                      # 기타 시각화 파일들
-├── requirements.txt               # 의존성 목록
-├── setup.py                      # 패키지 설정
-└── README.md                     # 프로젝트 문서 (이 파일)
->>>>>>> 53102daf
 ```
 
 ## 📖 문서 및 예제
@@ -408,7 +333,6 @@
 
 ## 🔄 업데이트 내역
 
-<<<<<<< HEAD
 ### v2.1.0 (최신)
 - ✅ **배치 처리 기능 추가**: 여러 아이템을 한번에 효율적으로 처리
 - ✅ **배치 운송 시스템**: 여러 제품을 한번에 운송하여 운송 효율성 66.7% 향상
@@ -422,18 +346,6 @@
 - ✅ 고급 데이터 수집 및 시각화
 - ✅ 우선순위 시스템
 - ✅ 포괄적인 문서 및 예제
-=======
-### v0.1.0 (현재 버전)
-- ✅ **프로세스 체이닝 기능**: `>>` 연산자를 통한 직관적인 프로세스 연결
-- ✅ **통합 자원 관리 시스템**: ResourceManager를 통한 포괄적 자원 관리
-- ✅ **고급 데이터 수집**: DataCollector를 통한 실시간 데이터 수집 및 분석
-- ✅ **우선순위 시스템**: 프로세스명 내 우선순위 지정 기능
-- ✅ **다양한 시각화**: VisualizationManager를 통한 다양한 차트 지원
-- ✅ **포괄적인 문서**: 시작 가이드, API 레퍼런스, 다양한 예제
-- ✅ **실제 제조 모델**: Machine, Worker, Product 등 현실적인 자원 모델
-- ✅ **병렬 처리 지원**: MultiProcessGroup을 통한 병렬 프로세스 실행
-- ✅ **통계 분석**: 평균, 분산, 백분위수 등 기본 통계 계산
-- ✅ **한국어 지원**: 모든 클래스와 함수에 한국어 주석 제공
 
 ### 🔮 향후 계획
 - 🔄 **웹 기반 GUI**: 웹 인터페이스를 통한 시뮬레이션 설정 및 실행
@@ -445,7 +357,6 @@
 ---
 
 **🏭 제조 시뮬레이션을 위한 강력하고 유연한 프레임워크로 여러분의 제조 시스템을 최적화하세요!** ✨
->>>>>>> 53102daf
 
 **핵심 특징**: 프로세스 체이닝(`>>`) + 통합 자원 관리 + 실시간 데이터 분석 + 한국어 지원
 
